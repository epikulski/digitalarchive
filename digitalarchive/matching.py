--- conflicted
+++ resolved
@@ -1,13 +1,8 @@
-<<<<<<< HEAD
-"""Helpers for searching the DA."""
-# pylint: disable=protected-access
-=======
 """
 digitalrchive.matching
 
 This module provides a ResourceMatcher class that provides search functionality for searchable model types.
 """
->>>>>>> cf7f4f20
 
 # Standard Library
 from __future__ import annotations
@@ -29,24 +24,13 @@
     ResourceMatcher wraps search results and exposes methods for interacting with the resultant set of resources.
 
     Attributes:
-<<<<<<< HEAD
-        list (:obj:`Generator` of :class:`digitalarchive.models._MatchableResource`) A Generator returning individual
-            search results. Handles pagination of the DA API.
-        count (int): The number of respondant records to the given search.
-
-=======
         list(:obj:`Generator` of :class:`digitalarchive.models.Resource`) A Generator returning individual
             search results. Handles pagination of the DA API.
         count: The number of respondant records to the given search.
->>>>>>> cf7f4f20
     """
 
     def __init__(
-<<<<<<< HEAD
-        self, resource_model: models._MatchableResource, query: multidict.MultiDict, items_per_page=200
-=======
-        self, resource_model: models.Resource, items_per_page=200, **kwargs
->>>>>>> cf7f4f20
+        self, resource_model: models.Resource, query: multidict.MultiDict, items_per_page=200
     ):
         """
         Parses search keywords, determines the kind of search to run, and constructs the results.
@@ -56,16 +40,11 @@
         :param kwargs: Search keywords to match on.
         """
         self.model = resource_model
-<<<<<<< HEAD
         self.query = query
         self.session = asyncio.run(self._refresh_da_session())
 
         # Set up typing for attributes populated after the search.
         self.list: list
-=======
-        self.query = kwargs
-        self.list: Generator[models.Resource, None, None]
->>>>>>> cf7f4f20
         self.count: int
         self.current_page: int
         self.total_pages: int
@@ -105,20 +84,13 @@
         return f"ResourceMatcher(model={self.model}, query={self.query}, count={self.count})"
 
     def _record_by_id(self) -> dict:
-<<<<<<< HEAD
         """Get a single record by ID."""
         response = asyncio.run(
             api.get(endpoint=self.model.endpoint, resource_id=self.query.get("id"))
-=======
-        """Get a single record by its ID."""
-        response = api.get(
-            endpoint=self.model.endpoint, resource_id=self.query.get("id")
->>>>>>> cf7f4f20
         )
         # Wrap the response for SearchResult
         return {"list": [response]}
 
-<<<<<<< HEAD
     async def _refresh_da_session(self):
         self.session = aiohttp.ClientSession()
 
@@ -130,11 +102,6 @@
             query = self.query.copy()
             query["page"] = page
             queries.append(query)
-=======
-    def _get_all_search_results(self, response) -> models.Resource:
-        """Create Generator to handle search result pagination."""
-        page = response["pagination"]["page"]
->>>>>>> cf7f4f20
 
         # Prepare the searches we will need to send.
         responses = [api.search(model=self.model.endpoint, params=query, session=self.session) for query in queries]
@@ -152,7 +119,6 @@
         """Return only the first record from a search result."""
         return self.list[0]
 
-<<<<<<< HEAD
     def all(self) -> list:
         """
         Return all results from a search.
@@ -166,14 +132,6 @@
         else:
             asyncio.run(self._get_all_search_results())
             return self.list
-=======
-    def all(self) -> List[models.Resource]:
-        """
-        Exhaust the results generator and return a list of all search results."""
-        records = list(self.list)
-        self.list = records
-        return records
->>>>>>> cf7f4f20
 
     def hydrate(self, recurse: bool = False):
         """Hydrate all of the resources in a search result."""
