"""
digitalarchive.models

The module provides documented models and an ORM for interacting with the DA API.
"""
from __future__ import annotations

# Standard Library
import logging
import copy
import asyncio
from datetime import datetime, date
from dataclasses import dataclass
from typing import List, Any, Optional, Union
from abc import ABC

# 3rd Party Libraries
import aiohttp
import multidict

# Application Modules
import digitalarchive.matching as matching
import digitalarchive.api as api
import digitalarchive.exceptions as exceptions


class UnhydratedField:
    """A field whose content is unknown until its parent :class:`_Resource` has been hydrated."""

    pass


@dataclass(eq=False)
class Resource(ABC):
    """
    Abstract parent for all DigitalArchive objects.

    We add custom hash and eq fields so that hydrated and unhydrated records are equal.
    """

    id: str

    def __hash__(self):
        return hash(self.id)

    def __eq__(self, other):
        if not self.__class__ == other.__class__:
            return NotImplemented
        else:
            return self.id == other.id


@dataclass(eq=False)
class MatchingMixin:
    """Abstract parent for Resources that can be searched against."""

    @classmethod
    def match(cls, **kwargs) -> matching.ResourceMatcher:
        """Find a resource using passed keyword arguments.

        Note:
            If called without arguments, returns all records in the DA .
        """

        # Check that we no invalid search terms were passed.
        for key in kwargs:
            if key not in cls.__dataclass_fields__.keys():
                raise exceptions.InvalidSearchFieldError

        # Prepare the "term" search field.
        # If we've got both a name and a value, join them.
        if kwargs.get("name") and kwargs.get("value"):
            kwargs["term"] = " ".join([kwargs.pop("name"), kwargs.pop("value")])

        # Otherwise, treat the one that exists as the term.
        elif kwargs.get("name"):
            kwargs["term"] = kwargs.pop("name")
        elif kwargs.get("value"):
            kwargs["term"] = kwargs.pop("value")

        # Convert to MultiDict for aiohttp.
        query = multidict.MultiDict(kwargs)

        return matching.ResourceMatcher(cls, query)


@dataclass(eq=False)
class HydrateMixin:
    """Mixin for resources that can be individually accessed and hydrated."""

    def pull(self):
        """Update the resource using data from the DA API."""
        asyncio.run(self._async_pull())

    def hydrate(self):
        """
<<<<<<< HEAD
        Download the complete version of the resource.

        Handles the aio loop on behalf of the library user.
=======
        Populate all unhydrated fields of a resource.
>>>>>>> cf7f4f20
        """
        # Set up a async loop and hydrate the record.
        asyncio.run(self._async_hydrate())

    async def _async_pull(self, session: aiohttp.ClientSession = None):
        """Asynchronously pull and update a record."""
        data = await api.get(endpoint=self.endpoint, resource_id=self.id, session=session)
        self.__init__(**data)

    async def _async_hydrate(self, session: aiohttp.ClientSession = None, recurse: bool = False):
        """Download the complete version of the resource."""
        # Preserve unhydrated fields.
        unhydrated_fields = copy.copy(self.__dict__)

        # Hydrate
        await self._async_pull(session=session)
        hydrated_fields = vars(self)

        # Merge fields
        for key, value in unhydrated_fields.items():
            if hydrated_fields.get(key) is UnhydratedField:
                hydrated_fields[key] = value

        # Re-initialize the object.
        self.__init__(**hydrated_fields)


<<<<<<< HEAD

class _TimestampedResource(_Resource):
=======
class TimestampsMixin:
    """Mixin for resources that have publication timestamp metadata."""

>>>>>>> cf7f4f20
    # pylint: disable=too-few-public-methods

    def _process_timestamps(self):
        # Turn date fields from strings into datetimes.
        datetime_fields = [
            "source_created_at",
            "source_updated_at",
            "first_published_at",
        ]

        for field in datetime_fields:
            if isinstance(self.__getattribute__(field), str):
                setattr(
                    self, field, datetime.fromisoformat(self.__getattribute__(field))
                )


@dataclass(eq=False)
class Subject(Resource, MatchingMixin, HydrateMixin):
    """
    A historical topic to which documents can be related.

    Attributes:
        id (str): The ID of the record.
        name (str): The name of the subject.
        value (str): An alias for :attr:`~digitalarchive.models.Subject.name`.
        uri (str): The URI for the Subject in the API.
    """

    name: str

    # Optional fields
    value: Union[str, UnhydratedField] = UnhydratedField
    uri: Union[str, UnhydratedField] = UnhydratedField

    # Private fields
    endpoint: str = "subject"


@dataclass(eq=False)
class Language(Resource):
    """
    The original language of a resource.

    Attributes:
        id (str): An ISO 639-2/B language code.
        name (str): The ISO language name for the language.
    """

    name: Union[str, UnhydratedField] = UnhydratedField


@dataclass(eq=False)
class Asset(Resource, ABC, HydrateMixin):
    """
    Abstract parent for Translations, Transcriptions, and MediaFiles.

    Note:
        We don't define raw, html, or pdf here because they are not present on
        the stub version of Assets.
    """

    # pylint: disable=too-many-instance-attributes

    filename: str
    content_type: str
    extension: str
    asset_id: str
    source_created_at: str
    source_updated_at: str

    def __post_init__(self):
        """
        Instantiate some required fields for child assets.

        This is awkward but necessary because dataclasses don't let
        you have non-default arguments in a child class. However,
        the MediaFile record type has a 'path' field instead of a 'url' field,
        which makes inheritance of a shared hydrate method awkward.
        """
        self.url = UnhydratedField
        self.raw = UnhydratedField
        self.pdf = UnhydratedField
        self.html = UnhydratedField

    def hydrate(self):
<<<<<<< HEAD
        """
        Download the complete version of an Asset.

        Handles the aio loop on behalf of the user so that they can send singleton requests.
        """
        asyncio.run(self._async_hydrate())


    async def _async_hydrate(self, session: aiohttp.ClientSession = None, recurse: bool = False):
        """Download the complete version of an Asset."""
        response_content = await api.get_asset(url=f"https://digitalarchive.wilsoncenter.org/{self.url}", session=session)
=======
        """Populate all unhydrated fields of a :class:`digitalarchive.models._Asset`."""
        response = api.SESSION.get(
            f"https://digitalarchive.wilsoncenter.org/{self.url}"
        )

        if response.status_code == 200:
            # Preserve the raw content from the DA in any case.
            self.raw = response.content

            # Add add helper attributes for the common filetypes.
            if self.extension == "html":
                self.html = response.text
                self.pdf = None
            elif self.extension == "pdf":
                self.pdf = response.content
                self.html = None
            else:
                logging.warning(
                    "[!] Unknown file format '%s' encountered!", self.extension
                )
>>>>>>> cf7f4f20

        # Preserve the raw content from the DA in any case.
        self.raw = response_content

        # Add add helper attributes for the common filetypes.
        if self.extension == "html":
            self.html = response_content.decode()
            self.pdf = None

        elif self.extension == "pdf":
            self.pdf = response_content
            self.html = None
        else:
            logging.warning(
                "[!] Unknown file format '%s' encountered!", self.extension
            )

@dataclass(eq=False)
class Transcript(Asset):
    """A transcript of a document in its original language.

    Attributes:
          id (str): The ID# of the Transcript.
          url (str): A URL to accessing the hydrated Transcript.
          html (str): The html of of the Transcript.
          pdf (bytes): A bytes object of the Transcript pdf content.
          raw (str or bytes): The raw content recieved from the DA API for the Transcript.
          filename (str): The filename of the Transcript on the content server.
          content_type (str): The MIME type of the Transcript file.
          extension (str): The file extension of the Transcript.
          asset_id (str): The Transcript's unique ID on the content server.
          source_created_at (str): ISO 8601 timestamp of the first time the Translation was published.
          source_updated_at (str): ISO 8601 timestamp of the last time the Translation was modified.
    """

    url: str
    html: Union[str, UnhydratedField] = UnhydratedField
    pdf: Union[bytes, UnhydratedField] = UnhydratedField
    raw: Union[str, bytes, UnhydratedField] = UnhydratedField

    def __post_init__(self):
        """See note on Asset __post_init__ function."""
        pass  # pylint: disable=unnecessary-pass


@dataclass(eq=False)
class Translation(Asset):
    """
    A translation of a Document into a another language.

    Attributes:
        id (str): The ID# of the Translation.
        language (:class:`digitalarchive.models.Language`) The langauge of the Translation.
        html (str): The HTML-formatted text of the Translation.
        pdf (bytes): A bytes object of the Translation pdf content.
        raw (str or bytes): The raw content recieved from the DA API for the Translation.
        filename (str): The filename of the Translation on the content server.
        content_type (str): The MIME type of the Translation file.
        extension (str): The file extension of the Translation.
        asset_id (str): The Translation's unique ID on the content server.
        source_created_at (str): ISO 8601 timestamp of the first time the Translation was published.
        source_updated_at (str): ISO 8601 timestamp of the last time the Translation was modified.
    """

    url: str
    language: Union[Language, dict]
    html: Union[str, UnhydratedField, None] = UnhydratedField
    pdf: Union[bytes, UnhydratedField, None] = UnhydratedField
    raw: Union[str, UnhydratedField] = UnhydratedField

    def __post_init__(self):
        self.language = Language(**self.language)


@dataclass(eq=False)
class MediaFile(Asset):
    """
    An original scan of a Document.

    Attributes:
        id (str): The ID# of the MediaFile.
        pdf (bytes): A bytes object of the MediaFile content.
        raw (str or bytes): The raw content received from the DA API for the MediaFile.
        filename (str): The filename of the MediaFile on the content server.
        content_type (str): The MIME type of the MediaFile file.
        extension (str): The file extension of the MediaFile.
        asset_id (str): The MediaFile's unique ID on the content server.
        source_created_at (str): ISO 8601 timestamp of the first time the MediaFile was published.
        source_updated_at (str): ISO 8601 timestamp of the last time the MediaFile was modified.
    """

    path: str
    raw: Union[str, UnhydratedField] = UnhydratedField
    pdf: Union[str, UnhydratedField] = UnhydratedField

    def __post_init__(self):
        self.url: str = self.path


@dataclass(eq=False)
class Contributor(Resource, MatchingMixin, HydrateMixin):
    """
    An individual person or organization that contributed to the creation of the document.

    Contributors are typically the Document's author, but for meeting minutes and similar documents,
    a Contributor may simply be somebody who was in attendance at the meeting.

    Attributes:
        id (str): The ID# of the Contributor.
        name (str): The name of the contributor.
        uri (str): The URI of the contributor metadata on the DA API.
    """

    name: str
    value: Union[UnhydratedField, str] = UnhydratedField
    uri: Union[UnhydratedField, str] = UnhydratedField
    endpoint: str = "contributor"


@dataclass(eq=False)
class Donor(Resource):
    """
    An entity whose resources helped publish or translate a document.

    Attributes:
        id (str): The ID# of the Donor.
        name (str): The name of the Donor.
    """

    name: str
    endpoint: str = "donor"


@dataclass(eq=False)
class Coverage(Resource, MatchingMixin, HydrateMixin):
    """
    A geographical area referenced by a Document.

    Attributes:
        id (str): The ID# of the geographic Coverage.
        name (str): The name of geographic coverage area.
        value (str): An alias to :attr:`~digitalarchive.models.Coverage.name`.
        uri (str): URI to the Coverage's metadata on the DA API.
        parent (:class:`~digitalarchive.models.Coverage`): The parent coverage,
            if any
        children: (list of :class:`~digitalarchive.models.Covereage`):
            Subordinate geographical areas, if any.
    """

    name: str
    uri: str
    value: Union[str, UnhydratedField] = UnhydratedField
    parent: Union[Any, UnhydratedField, None] = UnhydratedField
    children: Union[list, UnhydratedField] = UnhydratedField
    endpoint: str = "coverage"

    def __post_init__(self):
        """
        Standardize output of coverage data across differnet DA endpoints.

        The DA returns dicts for parent in some cases, empty lists in others. We standardize on None. We also parse the
        children and parent fields, if they are present.
        """
        if isinstance(self.parent, list):
            self.parent = None

        # Parse the parent, if it is present.
        if not (
            isinstance(self.parent, Coverage)
            or self.parent is None
            or self.parent is UnhydratedField
        ):
            self.parent = Coverage(**self.parent)

        # If children are unhydrated or already parsed, don't attempt to parse
        if not (
            self.children is UnhydratedField or isinstance(self.children[0], Coverage)
        ):
            self.children = [Coverage(**child) for child in self.children]


@dataclass(eq=False)
class Collection(Resource, MatchingMixin, HydrateMixin, TimestampsMixin):
    """
    A collection of Documents on a single topic

    Attributes:
        name (str): The title of the collection.
        slug (str): A url-friendly name of the collection.
        uri (str): The URI of the record on the DA API.
        parent(:class:`digitalarchive.models.Collection`): A `Collection` containing the `Collection`.
        model (str): A sting name of the model used to differentiate `Collection` and `Document` searches in the DA API.
        value (str): A string identical to the `title` field.
        description (str): A 1-2 sentence description of the `Collection`'s content.
        short_description (str): A short description that appears in search views.
        main_src (str): Placeholder
        no_of_documents (str):  The count of documents contained in the collection.
        is_inactive (str): Whether the collection is displayed in the collections list.
        source_created_at(:class:`datetime.datetime`): Timestamp of when the Document was first added to the DA.
        source_updated_at(:class:`datetime.datetime`): Timestamp of when the Document was last edited.
        first_published_at(:class:`datetime.datetime`): Timestamp of when the document was first made publically
            accessible.
    """

    # pylint: disable=too-many-instance-attributes
    # Required Fields
    name: str
    slug: str

    # Optional Fields
    uri: Union[str, UnhydratedField] = UnhydratedField
    parent: Optional[
        Any
    ] = UnhydratedField  # TODO: This should be Collection, figure out how to do it.

    model: Union[str, UnhydratedField] = UnhydratedField
    value: Union[str, UnhydratedField] = UnhydratedField
    description: Union[str, UnhydratedField] = UnhydratedField
    short_description: Union[str, UnhydratedField] = UnhydratedField
    main_src: Union[str, UnhydratedField] = UnhydratedField
    thumb_src: Union[str, UnhydratedField] = UnhydratedField
    no_of_documents: Union[str, UnhydratedField] = UnhydratedField
    is_inactive: Union[str, UnhydratedField] = UnhydratedField
    source_created_at: Union[str, UnhydratedField, datetime] = UnhydratedField
    source_updated_at: Union[str, UnhydratedField, datetime] = UnhydratedField
    first_published_at: Union[str, UnhydratedField, datetime] = UnhydratedField

    # Internal Fields
    endpoint: str = "collection"

    def __post_init__(self):
        # Turn date fields from strings into datetimes.
        self._process_timestamps()


@dataclass(eq=False)
class Repository(Resource, MatchingMixin, HydrateMixin):
    """
    The archive or library possessing the original, physical Document.

    Attributes:
        id (str): The ID# of the Repository.
        name (str): The name of the repository
        uri (str): The URI for the Repository's metadata on the Digital Archive API.
        value (str): An alias to :attr:`~digitalarchive.models.Repository.name`
    """

    name: str
    uri: Union[str, UnhydratedField] = UnhydratedField
    value: Union[str, UnhydratedField] = UnhydratedField
    endpoint: str = "repository"


@dataclass(eq=False)
class Publisher(Resource):
    """
    An organization involved in the publication of the document.

    Attributes:
        id (str): The ID# of the Publisher.
        name (str): The name of the Publisher.
    """

    name: str
    value: str
    endpoint: str = "publisher"


@dataclass(eq=False)
class Type(Resource):
    """
    The type of a document (memo, report, etc).

    Attributes:
        id (str): The ID# of the Type.
        name (str): The name of the resource Type.
    """

    name: str


@dataclass(eq=False)
class Right(Resource):
    """
    A copyright notice attached to the Document.

    Attributes:
        id (str): The ID# of the Copyright type.
        name (str): The name of the Copyright type.
        rights (str): A description of the copyright requirements.
    """

    name: str
    rights: str


@dataclass(eq=False)
class Classification(Resource):
    """
    A classification marking applied to the original Document.

    Attributes:
        id (str): The ID# of the Classification type.
        name (str): A description of the Classification type.
    """

    name: str


@dataclass(eq=False)
class Document(Resource, MatchingMixin, HydrateMixin, TimestampsMixin):
    """
    A Document corresponding to a single record page on digitalarchive.wilsoncenter.org.

    Note:
        Avoid constructing Documents directly--use the `match` function to create
        Documents by keyword search or by ID.


    **Attributes present on all Documents:**

    Attributes:
        id (str): The ID# of the record in the DA.
        title (str): The title of a document.
        description (str): A one-sentence description of the document's content.
        doc_date (str): The date of the document's creation in ``YYYYMMDD`` format.
        frontend_doc_date (str): How the date appears when presented on the DA website.
        slug (str): A url-friendly name for the document. Not currently used.
        source_created_at(:class:`datetime.datetime`): Timestamp of when the Document was first added to the DA.
        source_updated_at(:class:`datetime.datetime`): Timestamp of when the Document was last edited.
        first_published_at(:class:`datetime.datetime`): Timestamp of when the document was first made publically
            accessible.

    **Attributes present only on hydrated Documents**

    These attributes are aliases of :class:`UnhydratedField` until :func:`Document.hydrate` is called on the Document.

    Attributes:
        source (str): The archive where the document was retrieved from.
        type (:class:`digitalarchive.models.Type`): The type of the document (meeting minutes, report, etc.)
        rights (:obj:`list` of :class:`digitalarchive.models.Right`): A list of entities holding the copyright of the
            Document.
        pdf_generated_at (str): The date that the  combined source, translations, and transcriptions PDF. was generated.
        date_range_start (:class:`datetime.date`): A rounded-down date used to standardize approximate dates for
            date-range matching.
        sort_string_by_coverage (str): An alphanumeric identifier used by the API to sort search results.
        main_src (str): The original Source that a Document was retrieved from.
        model (str): The model of a record, used to differentiate collections and keywords in searches.
        donors (:obj:`list` of :class:`digitalarchive.models.Donor`): A list of donors whose funding make the acquisiton
            or translation of a document possible.
        subjects (:obj:`list` of :class:`digitalarchive.models.Subject`): A list of subjects that the document is tagged
            with.
        transcripts (:obj:`list` of :class:`digitalarchive.models.Transcript`): A list of transcripts of the document's
            contents.
        translations (:obj:`list` of :class:`digitalarchive.models.Translation`): A list of translations of the original
            document.
        media_files (:obj:`list` of :class:`digitalarchive.models.MediaFile`): A list of attached original scans of the
            document.
        languages(:obj:`list` of  :class:`digitalarchive.models.Language`): A list of langauges contained in the
            document.
        creators (:obj:`list` of :class:`digitalarhive.models.Creator`): A list of persons who authored the document.
        original_coverages (:obj:`list` of :class:`digitalarchive.models.Coverage`): A list of geographic locations
            referenced in the document.
        collections (:obj:`list` of :class:`digitalarchive.models.Collection`): A list of Collections that contain this
            document.
        attachments (:obj:`list` of :class:`digitalarchive.models.Document`): A list of Documents that were attached to
            the Document.
        links (:obj:`list` of :class:`digitalarchive.models.Document`): A list of topically related documents.
        respositories (:obj:`list` of :class:`digitalarchive.models.Repository`): A list of archives/libraries
            containing this document.
        publishers (:obj:`list` of :class:`digitalarchive.models.Publisher`): A list of Publishers that released the
            document.
        classifications (:obj:`list` of :class:`digitalarchive.models.Publisher`): A list of security classification
            markings present on the document.
    """

    # pylint: disable=too-many-instance-attributes

    # Required Fields
    uri: str
    title: str
    description: str
    doc_date: str
    frontend_doc_date: str
    slug: str
    source_created_at: str
    source_updated_at: str
    first_published_at: str

    # Optional Fields
    source: Union[str, UnhydratedField] = UnhydratedField
    type: Union[Type, UnhydratedField] = UnhydratedField
    rights: Union[Right, UnhydratedField] = UnhydratedField
    pdf_generated_at: Union[str, UnhydratedField] = UnhydratedField
    date_range_start: Union[str, date, UnhydratedField] = UnhydratedField
    sort_string_by_coverage: Union[str, UnhydratedField] = UnhydratedField
    main_src: Optional[
        Any
    ] = UnhydratedField  # TODO: Never seen one of these in the while, so not sure how to handle.
    model: Union[str, UnhydratedField] = UnhydratedField

    # Optional Lists:

    donors: Union[List[Donor], UnhydratedField] = UnhydratedField
    subjects: Union[List[Subject], UnhydratedField] = UnhydratedField
    transcripts: Union[List[Transcript], UnhydratedField] = UnhydratedField
    translations: Union[List[Translation], UnhydratedField] = UnhydratedField
    media_files: Union[List[MediaFile], UnhydratedField] = UnhydratedField
    languages: Union[List[Language], UnhydratedField] = UnhydratedField
    contributors: Union[List[Contributor], UnhydratedField] = UnhydratedField
    creators: Union[List[Contributor], UnhydratedField] = UnhydratedField
    original_coverages: Union[List[Coverage], UnhydratedField] = UnhydratedField
    collections: Union[List[Collection], UnhydratedField] = UnhydratedField
    attachments: Union[
        List[Any], UnhydratedField
    ] = UnhydratedField  # TODO: Should be "document" -- fix.
    links: Union[
        List[Any], UnhydratedField
    ] = UnhydratedField  # TODO: Should be "document" -- fix.
    repositories: Union[List[Repository], UnhydratedField] = UnhydratedField
    publishers: Union[List[Publisher], UnhydratedField] = UnhydratedField
    classifications: Union[List[Classification], UnhydratedField] = UnhydratedField

    # Private properties
    endpoint: str = "record"

    def __post_init__(self):
        """Parse lists of child objects."""

        # Parse related records
        self._parse_child_records()

        # Process DA timestamps.
        self._process_timestamps()

        # Process the date_range_start field to facilitate searches.
        if isinstance(self.date_range_start, str):
            self.date_range_start = self._parse_date_range_start(self.date_range_start)

    @classmethod
    def match(cls, **kwargs) -> matching.ResourceMatcher:
        """
        Search for a Document by keyword, or fetch one by ID.

        Matching on the Document model runs a full-text search using keywords passed via the  title and description
        keywords. Results can also be limited by dates or by related records, as described below.

        Note:
            Title and description keywords are not searched for individually. All
            non-date or child record searches are concatenated to single querystring.

        Note:
            Collection and other related record searches use `INNER JOIN` logic when
            passed multiple related resources.

        **Allowed search fields:**

        Args:
            title (:obj:`str`, optional): Title search keywords.
            description (:obj:`str`, optional): Title search keywords.
            start_date (:class:`datetime.date`, optional): Return only Documents with a `doc_date` after the passed
                `start_date`.
            end_date (:class:`datetime.date`, optional): Return only Documents with a `doc_date` before the passed
                `end_date`.
            collections (:obj:`list` of :class:`digitalarchive.models.Collection`, optional): Restrict results to
                Documents contained in all of the passed Collections.
            publishers (:obj:`list` of :class:`digitalarchive.models.Publisher`, optional): Restrict results to
                Documents published by all of the passed Publishers.
            repositories (:obj:`list` of :class:`digitalarchive.models.Repository`, optional) Restrict results to
                Documents contained in all of the passed Repositories.
            coverages (:obj:`list` of :class:`digitalarchive.models.Coverage`, optional) Restrict results to Documents
                relating to all of the passed geographical Coverages.
            subjects (:obj:`list` of :class:`digitalarchive.models.Subject`) Restrict results to Documents tagged with
                all of the passed subjects
            contributors (:obj:`list of :class:`digitalarchive.models.Contributor`) Restrict results to Documents whose
                authors include all of the passed contributors.
            donors (list(:class:`digitalarchive.models.Donor`)) Restrict results to Documents who were obtained or
                translated with support from all of the passed donors.
            languages (:class:`digitalarchive.models.Language` or str) Restrict results to Documents by language of
                original document. If passing a string, you must pass an ISO 639-2/B language code.
            translation (:class:`digitalarchive.models.Translation`) Restrict results to Documents for which there
                is a translation available in the passed Language.
            theme (:class:`digitalarchive.models.Theme`) Restrict results to Documents belonging to the passed Theme.

        Returns:
            An instance of (:class:`digitalarchive.matching.ResourceMatcher`) containing any records responsive to the
                search.
        """
        # Limit search to only Documents (this excludes Collections from search result).
        kwargs["model"] = "Record"

        # Check that search keywords are valid.
        allowed_search_fields = [
            *cls.__dataclass_fields__.keys(),
            "start_date",
            "end_date",
            "themes",
        ]
        for key in kwargs:
            if key not in allowed_search_fields:
                logging.error(
                    f"[!] {key} is not a valid search term for {cls}. Valid terms: {allowed_search_fields}"
                )
                raise exceptions.InvalidSearchFieldError

        # Process date searches if they are present.
        if any(key in kwargs.keys() for key in ["start_date", "end_date"]):
            kwargs = Document._process_date_searches(kwargs)

        # Process language searches if they are present.
        if "languages" in kwargs.keys():
            kwargs = Document._process_language_search(kwargs)

        # Process any related model searches.
        if any(
            key in kwargs.keys()
            for key in [
                "collections",
                "publishers",
                "repositories",
                "original_coverages",
                "subjects",
                "contributors",
                "donors",
                "languages",
                "translations",
                "themes",
            ]
        ):
            kwargs = Document._process_related_model_searches(kwargs)

        # Prepare the 'q' fulltext search field.
        keywords = []
        for field in ["name", "title", "description", "slug", "q"]:
            if kwargs.get(field) is not None:
                keywords.append(kwargs.pop(field))
        kwargs["q"] = " ".join(keywords)

        # Convert params to aiohttp multidict.
        query = multidict.MultiDict(kwargs)

        # Unpack parameters that accept lists.
        for key, value in list(query.items()):
            if isinstance(value, list):
                # Preserve values
                nested_values = query.pop(key)

                # Replace with duplicate entries for each for aiohttp's sake.
                for nested_value in nested_values:
                    query.add(key, nested_value)

        # Reformat fields that accept lists. This makes the queries inner joins rather than union all.
        for field in ["donor", "subject", "contributor", "coverage", "collection"]:
            if field in query.keys():
                list_values = query.popall(field)
                for value in list_values:
                    query.add(f"{field}[]", value)

        # Run the match
        return matching.ResourceMatcher(cls, query)

    def hydrate(self, recurse: bool = False):
        """
        Downloads the complete version of the Document with metadata for any related objects.

        Args:
            recurse (bool): If true, also hydrate subordinate and related records records.
        """
        asyncio.run(self._async_hydrate(recurse=recurse))

    async def _async_hydrate(self, recurse: bool = False, session: aiohttp.ClientSession = None):
        """
        Downloads the complete version of the Document with metadata for any related objects.

        todo: revisit gather logic to make sure it will work properly with any parent event loops.
        """
        # Preserve unhydrated fields.
        unhydrated_fields = copy.copy(self.__dict__)

        # Hydrate
        # Beause recursive hydrating docs requires many connections, we create its own session.
        if recurse is True and session is None:
            session = aiohttp.ClientSession()
        await self._async_pull(session=session)
        hydrated_fields = vars(self)

        # Merge fields
        for key, value in unhydrated_fields.items():
            if hydrated_fields.get(key) is UnhydratedField:
                hydrated_fields[key] = value

        # Re-initialize the object.
        self.__init__(**hydrated_fields)

        # Hydrate Assets
        if recurse is True:
            await asyncio.gather(
                *[transcript._async_hydrate(session=session) for transcript in self.transcripts],
                *[translation._async_hydrate(session=session) for translation in self.translations],
                *[media_file._async_hydrate(session=session) for media_file in self.media_files],
                *[collection._async_hydrate(session=session) for collection in self.collections]
            )

    def _parse_child_records(self):
        child_fields = {
            "subjects": Subject,
            "transcripts": Transcript,
            "media_files": MediaFile,
            "languages": Language,
            "creators": Contributor,
            "collections": Collection,
            "attachments": Document,
            "links": Document,
            "publishers": Publisher,
            "translations": Translation,
            "contributors": Contributor,
            "original_coverages": Coverage,
            "repositories": Repository,
            "classifications": Classification,
            "donors": Donor,
            "type": Type,
            "rights": Right,
        }

        # If we are dealing with an unhydrated record, don't attempt to process child records.
        for field in child_fields:
            if self.__getattribute__(field) is UnhydratedField:
                continue

            # If we are dealing with a dict, parse it and update self.
            elif isinstance(self.__getattribute__(field), dict):
                parsed_resource = child_fields[field](**self.__getattribute__(field))
                setattr(self, field, parsed_resource)

            # Rights are the only field that isn't a list, so we have special handling here to bail out of loop.
            elif isinstance(self.__getattribute__(field), Right):
                continue

            # # If record is hydrated, transform child records to appropriate model.
            # Check if list is empty, skip if yes.
            elif len(self.__getattribute__(field)) == 0:
                pass

            # If field is a list of dicts, transform those dicts to models and update self.
            else:
                sample_resource = self.__getattribute__(field)[0]
                if isinstance(sample_resource, dict):
                    parsed_resources = [
                        child_fields[field](**resource)
                        for resource in self.__getattribute__(field)
                    ]
                    setattr(self, field, parsed_resources)

    @staticmethod
    def _parse_date_range_start(doc_date: str) -> date:
        """Transform a DA-style date string to a Python datetime."""
        year = int(doc_date[:4])
        month = int(doc_date[4:6])
        day = int(doc_date[-2:])
        return date(year, month, day)

    @staticmethod
    def _process_date_searches(query: dict) -> dict:
        """Run formatting and type checks against  date search fields."""
        date_search_terms = ["start_date", "end_date"]

        # Handle open-ended date searches.
        if "start_date" in query.keys() and "end_date" not in query.keys():
            query["end_date"] = date.today()
        elif "end_date" in query.keys() and "start_date" not in query.keys():
            # Pull earliest record date from API.
            da_date_range = api.get_date_range()
            start_date = Document._parse_date_range_start(da_date_range["begin"])
            query["start_date"] = start_date

        # Transform datetime objects into formatted string and return
        for field in date_search_terms:
            search_date = query[field]
            if isinstance(search_date, date):
                query[
                    field
                ] = f"{search_date.year}{search_date.strftime('%m')}{search_date.strftime('%d')}"

            # If passed a string but its wrong length, raise.
            elif isinstance(search_date, str) and len(search_date) != 8:
                logging.error("[!] Invalid date string! Format is: YYYYMMDD")
                raise exceptions.MalformedDateSearch

            # If something else passed as keyword, bail out.
            elif not (isinstance(search_date, str) or isinstance(search_date, date)):
                logging.error("[!] Dates must be type str or datetime.date")
                raise exceptions.MalformedDateSearch

        # Return the reformatted query
        return query

    @staticmethod
    def _process_related_model_searches(query: dict) -> dict:
        """
        Process and format searches by related models.

        We have to re-name the fields from plural to singular to match the DA format.
        """
        multi_terms = {
            "collections": "collection",
            "publishers": "publisher",
            "repositories": "repository",
            "original_coverages": "coverage",
            "subjects": "subject",
            "contributors": "contributor",
            "donors": "donor",
            "languages": "language",
            "translations": "translation",
            "themes": "theme",
        }

        # Rename each term to singular
        for key, value in multi_terms.items():
            if key in query.keys():
                query[value] = query.pop(key)

        # Build list of terms we need to parse
        terms_to_parse = []
        for term in multi_terms.values():
            if term in query.keys():
                terms_to_parse.append(term)

        # transform each term list into a list of IDs
        for term in terms_to_parse:
            query[term] = [str(item.id) for item in query[term]]

        # Special handling for langauges, translations, themes.
        # Unlike they above, they only accept singular values
        for term in ["language", "translation", "theme"]:
            if term in query.keys():
                if len(query[term]) > 1:
                    logging.error(f"[!] Cannot filter for more than one {term}")
                    raise exceptions.InvalidSearchFieldError
                # Pull out the singleton.
                query[term] = query[term][0]

        # Return the reformatted query.
        return query

    @staticmethod
    def _process_language_search(query: dict) -> dict:
        """
        Process a language search

        Looks up the DA's language ID# for user provided ISO 639-2/B language codes and updates the query.

        Args:
            query (dict): A ResourceMatcher query.

        Returns:
            dict: A query dict with a ISO 639-2/B string replaced with appropriate Language object.
        """
        parsed_languages = []
        for language in query["languages"]:
            # Check if ID# is instance of language, bail on yes.
            if isinstance(language, Language):
                parsed_languages.append(language)

            # If str, lookup ID# of language
            elif isinstance(language, str) and len(language) == 3:
                parsed_languages.append(Language(id=language))

            else:
                raise exceptions.MalformedLanguageSearch

            # Replace kwarg with Langauge object.
            query["languages"] = parsed_languages
            return query


@dataclass(eq=False)
class Theme(Resource, HydrateMixin):
    """
    A parent container for collections on a single geopolitical topic.

    Note:
        Themes never appear on any record model, but can be passed as a search param to Document.

    Attributes:
        id (str): The ID# of the Theme.
        slug (str): A url-friendly version of the theme title.
        title (str): The name of the Theme.
        description (str): A short description of the Theme contents.
        main_src: A URI for the Theme's banner image on the Digital Archive website.
        has_map (str): A boolean value for whether the Theme has an accompanying map on the Digital Archive website.
        has_timeline(str) : A boolean value for whether the Theme has a Timeline on the Digital Archive website.
        featured_collections (list of :class:`~digitalarchive.models.Collection`): A list of related collections.
        dates_with_events (list): A list of date ranges that the Theme has timeline entries for.
    """

    # Required fields
    slug: str

    # Optional Fields
    title: Union[str, UnhydratedField] = UnhydratedField
    value: Union[str, UnhydratedField] = UnhydratedField
    description: Union[str, UnhydratedField] = UnhydratedField
    main_src: Union[str, UnhydratedField] = UnhydratedField
    uri: Union[str, UnhydratedField] = UnhydratedField
    featured_resources: Union[List[dict], UnhydratedField] = UnhydratedField
    has_map: Union[str, UnhydratedField] = UnhydratedField
    has_timeline: Union[str, UnhydratedField] = UnhydratedField
    featured_collections: Union[List[Collection], UnhydratedField] = UnhydratedField
    dates_with_events: Union[list, UnhydratedField] = UnhydratedField

    # Private fields.
    endpoint: str = "theme"

    def __post_init__(self):
        """Parse out any child collections that were passed"""
        if self.featured_collections is not UnhydratedField:
            parsed_collections = []
            for collection in self.featured_collections:
                if isinstance(collection, Collection):
                    parsed_collections.append(collection)
                else:
                    parsed_collections.append(Collection(**collection))

            self.featured_collections = parsed_collections

    def pull(self):
        """
        Downloads the complete Theme object from the DA and re-initializes the dataclass..

        Note: The Theme pull method differs from from the pull methods of other models as Themes use the `slug`
        attribute as a primary key, rather than the `id` attribute.
        """
        asyncio.run(self._async_pull())

    async def _async_pull(self, session: aiohttp.ClientSession = None):
        """
        Downloads the complete Theme object from the DA and re-initializes the dataclass.
        """
        data = await api.get(endpoint=self.endpoint, resource_id=self.slug, session=session)
        self.__init__(**data)<|MERGE_RESOLUTION|>--- conflicted
+++ resolved
@@ -94,13 +94,10 @@
 
     def hydrate(self):
         """
-<<<<<<< HEAD
+        Populate all unhydrated fields of a resource.
         Download the complete version of the resource.
 
         Handles the aio loop on behalf of the library user.
-=======
-        Populate all unhydrated fields of a resource.
->>>>>>> cf7f4f20
         """
         # Set up a async loop and hydrate the record.
         asyncio.run(self._async_hydrate())
@@ -128,15 +125,8 @@
         self.__init__(**hydrated_fields)
 
 
-<<<<<<< HEAD
-
-class _TimestampedResource(_Resource):
-=======
 class TimestampsMixin:
     """Mixin for resources that have publication timestamp metadata."""
-
->>>>>>> cf7f4f20
-    # pylint: disable=too-few-public-methods
 
     def _process_timestamps(self):
         # Turn date fields from strings into datetimes.
@@ -222,7 +212,6 @@
         self.html = UnhydratedField
 
     def hydrate(self):
-<<<<<<< HEAD
         """
         Download the complete version of an Asset.
 
@@ -234,28 +223,6 @@
     async def _async_hydrate(self, session: aiohttp.ClientSession = None, recurse: bool = False):
         """Download the complete version of an Asset."""
         response_content = await api.get_asset(url=f"https://digitalarchive.wilsoncenter.org/{self.url}", session=session)
-=======
-        """Populate all unhydrated fields of a :class:`digitalarchive.models._Asset`."""
-        response = api.SESSION.get(
-            f"https://digitalarchive.wilsoncenter.org/{self.url}"
-        )
-
-        if response.status_code == 200:
-            # Preserve the raw content from the DA in any case.
-            self.raw = response.content
-
-            # Add add helper attributes for the common filetypes.
-            if self.extension == "html":
-                self.html = response.text
-                self.pdf = None
-            elif self.extension == "pdf":
-                self.pdf = response.content
-                self.html = None
-            else:
-                logging.warning(
-                    "[!] Unknown file format '%s' encountered!", self.extension
-                )
->>>>>>> cf7f4f20
 
         # Preserve the raw content from the DA in any case.
         self.raw = response_content
