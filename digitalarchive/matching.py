"""
digitalrchive.matching

This module provides a ResourceMatcher class that provides search functionality for searchable model types.
"""

# Standard Library
from __future__ import annotations
from typing import Generator, List

# Application modules
import digitalarchive.api as api
import digitalarchive.models as models


class ResourceMatcher:
    """
    Runs a search against the DA API for the provided DA model and keywords.

    ResourceMatcher wraps search results and exposes methods for interacting with the resultant set of resources.

    Attributes:
<<<<<<< HEAD
        list(:obj:`Generator` of :class:`digitalarchive.models.Resource`) A Generator returning individual search results. Handles pagination of the DA API.
=======
        list(:obj:`Generator` of :class:`digitalarchive.models._MatchableResource`) A Generator returning individual
            search results. Handles pagination of the DA API.
>>>>>>> f785c76a
        count: The number of respondant records to the given search.
    """

    # pylint: disable=protected-access

    def __init__(
        self, resource_model: models.Resource, items_per_page=200, **kwargs
    ):
        """
        Parses search keywords, determines the kind of search to run, and constructs the results.

        :param resource_model: A model from :mod:`digitalarchive.models`.
        :param items_per_age: The number of search hits to include on each page of results.
        :param kwargs: Search keywords to match on.
        """
        self.model = resource_model
        self.query = kwargs
        self.list: Generator[models.Resource, None, None]
        self.count: int

        # if this is a request for a single record by ID, return only the record
        if self.query.get("id"):
            response = self._record_by_id()
            self.count = 1
            self.list = (self.model(**item) for item in response["list"])

        # If no resource_id present, treat as a search.
        else:
            # Fetch the first page of records from the API.
            self.query["itemsPerPage"] = items_per_page
            response = api.search(model=self.model.endpoint, params=self.query)

            # Calculate pagination, with handling depending on model type.
            if self.model in [
                models.Subject,
                models.Repository,
                models.Contributor,
                models.Coverage,
            ]:
                self.count = len(response["list"])
            else:
                self.count = response["pagination"]["totalItems"]

            # If first page contains all results, set list
            if self.count <= self.query["itemsPerPage"]:
                self.list = (self.model(**item) for item in response["list"])

            # If model is subject, skip pagination as the endpoint doesn't do it.
            elif self.model is models.Subject:
                self.list = (self.model(**item) for item in response["list"])

            # Set up generator to serve remaining results.
            else:
                self.list = self._get_all_search_results(response)

    def __repr__(self):
        return f"ResourceMatcher(model={self.model}, query={self.query}, count={self.count})"

    def _record_by_id(self) -> dict:
        """Get a single record by its ID."""
        response = api.get(
            endpoint=self.model.endpoint, resource_id=self.query.get("id")
        )
        # Wrap the response for SearchResult
        return {"list": [response]}

<<<<<<< HEAD
    def _get_all_search_results(self, response) -> models.MatchingMixin:
        """Create Generator to handle search result pagination."""
=======
    def _get_all_search_results(self, response) -> models._MatchableResource:
        """Create a Generator to handle search result pagination."""
>>>>>>> f785c76a
        page = response["pagination"]["page"]

        while page <= response["pagination"]["totalPages"]:
            # Yield resources in the current request.
            self.query["page"] = page
            response = api.search(model=self.model.endpoint, params=self.query)
            resources = [self.model(**item) for item in response["list"]]
            for resource in resources:
                yield resource

            # Fetch new resources if needed.
            page += 1

    def first(self) -> models.MatchingMixin:
        """Return only the first record from a search result."""
        if isinstance(self.list, Generator):
            return next(self.list)
        elif isinstance(self.list, list):
            return self.list[0]

<<<<<<< HEAD
    def all(self) -> List[models.MatchingMixin]:
        """Return all results from a search."""
=======
    def all(self) -> List[models._MatchableResource]:
        """
        Exhaust the results generator and return a list of all search results."""
>>>>>>> f785c76a
        records = list(self.list)
        self.list = records
        return records

    def hydrate(self, recurse: bool = False):
        """Hydrate all of the resources in a search result."""
        # Fetch all the records.
        self.list = list(self.list)

        # Hydrate all the records.
        for resource in self.list:
            if isinstance(resource, models.Document):
                resource.hydrate(recurse=recurse)
            else:
                resource.hydrate()<|MERGE_RESOLUTION|>--- conflicted
+++ resolved
@@ -20,12 +20,8 @@
     ResourceMatcher wraps search results and exposes methods for interacting with the resultant set of resources.
 
     Attributes:
-<<<<<<< HEAD
-        list(:obj:`Generator` of :class:`digitalarchive.models.Resource`) A Generator returning individual search results. Handles pagination of the DA API.
-=======
-        list(:obj:`Generator` of :class:`digitalarchive.models._MatchableResource`) A Generator returning individual
+        list(:obj:`Generator` of :class:`digitalarchive.models.Resource`) A Generator returning individual
             search results. Handles pagination of the DA API.
->>>>>>> f785c76a
         count: The number of respondant records to the given search.
     """
 
@@ -92,13 +88,8 @@
         # Wrap the response for SearchResult
         return {"list": [response]}
 
-<<<<<<< HEAD
-    def _get_all_search_results(self, response) -> models.MatchingMixin:
+    def _get_all_search_results(self, response) -> models.Resource:
         """Create Generator to handle search result pagination."""
-=======
-    def _get_all_search_results(self, response) -> models._MatchableResource:
-        """Create a Generator to handle search result pagination."""
->>>>>>> f785c76a
         page = response["pagination"]["page"]
 
         while page <= response["pagination"]["totalPages"]:
@@ -112,21 +103,16 @@
             # Fetch new resources if needed.
             page += 1
 
-    def first(self) -> models.MatchingMixin:
+    def first(self) -> models.Resource:
         """Return only the first record from a search result."""
         if isinstance(self.list, Generator):
             return next(self.list)
         elif isinstance(self.list, list):
             return self.list[0]
 
-<<<<<<< HEAD
-    def all(self) -> List[models.MatchingMixin]:
-        """Return all results from a search."""
-=======
-    def all(self) -> List[models._MatchableResource]:
+    def all(self) -> List[models.Resource]:
         """
         Exhaust the results generator and return a list of all search results."""
->>>>>>> f785c76a
         records = list(self.list)
         self.list = records
         return records
