"""Test all DA models"""
# pylint: disable = missing-docstring, no-self-use, too-few-public-methods
<<<<<<< HEAD

# Standard Library
import asyncio
=======
import json
>>>>>>> fef38f29
import unittest.mock
from unittest.mock import MagicMock
from datetime import date, datetime

# 3rd Party Libraries
import pytest
from multidict import MultiDict

# Application Modules
import digitalarchive.models as models
import digitalarchive.exceptions as exceptions


@unittest.mock.patch("digitalarchive.models.matching")
class TestMatchableResource:
    def test_match_name(self, mock_matching):
        """Check appropriate model and kwargs passed to matching."""
        models.Subject.match(name="Soviet")
        mock_matching.ResourceMatcher.assert_called_with(
            models.Subject, MultiDict(term="Soviet")
        )

    def test_match_value(self, mock_matching):
        models.Subject.match(value="Soviet")
        mock_matching.ResourceMatcher.assert_called_with(
            models.Subject, MultiDict(term="Soviet")
        )

    def test_match_handle_term_and_name(self, mock_matching):
        models.Subject.match(name="Soviet", value="China")
        mock_matching.ResourceMatcher.assert_called_with(
            models.Subject, MultiDict(term="Soviet China")
        )


class TestHydrateableResource:
    @unittest.mock.patch("digitalarchive.models.api")
    def test_pull(self, mock_api):
        """Check appropriate endpoint and ID passed to get function."""
        # Prep mock document stub.
        mock_stub_doc = models.Document(
            id="1",
            uri="test_uri",
            title="Test Title",
            description="Test Description",
            doc_date="20100910",
            frontend_doc_date="2019-10-26 16:12:00",
            slug="test slug",
            source_updated_at="2019-10-26 16:12:00",
            source_created_at="2019-10-26 16:12:00",
            first_published_at="2019-10-26 16:12:00",
        )

        # Prep mock rehydrated document
        mock_hydrated_doc_json = {
            "id": "1",
            "uri": "test_uri",
            "title": "Test Title",
            "description": "Test Description",
            "doc_date": "111111",
            "frontend_doc_date": "111111",
            "slug": "test slug",
            "source_updated_at": "2019-10-26 16:12:00",
            "source_created_at": "2019-10-26 16:12:00",
            "first_published_at": "2019-10-26 16:12:00",
            "source": "Test Source",
            "subjects": [],
            "transcripts": [],
            "media_files": [],
            "languages": [],
            "creators": [],
            "collections": [],
            "attachments": [],
            "links": [],
            "translations": [],
            "contributors": [],
            "original_coverages": [],
            "repositories": [],
            "classifications": [],
        }

        async_result = asyncio.Future()
        async_result.set_result(mock_hydrated_doc_json)
        mock_api.get.return_value = async_result

        # Pull the doc
        mock_stub_doc.pull()

        # Confirm doc is now hydrated
        assert mock_stub_doc.source == "Test Source"

    @unittest.mock.patch("digitalarchive.models.api")
    def test_hydrate(self, mock_api):
        """Test the zipping logic during hydration.

        We use a subject instance here for convenience.
        """

        # Prep mocks
        mock_api.get = MagicMock(
            side_effect=asyncio.coroutine(
                lambda **kwargs: {"id": "1", "name": "test_name", "uri": "test_uri"}
            )
        )

        subject = models.Subject(id="1", name="test_name", value="test_value")

        # Hydrate the resource.
        subject.hydrate()

        # Check that mock pull was called.
        mock_api.get.assert_called_once()

        # check that result is merged
        assert subject.name == "test_name"
        assert subject.value == "test_value"
        assert subject.uri == "test_uri"


class TestCollection:
    @unittest.mock.patch("digitalarchive.models.matching")
    def test_match(self, mock_matching):
        """Check appropriate model and kwargs passed to matching."""
        models.Collection.match(name="Soviet")
        mock_matching.ResourceMatcher.assert_called_with(
            models.Collection, MultiDict(term="Soviet")
        )

    def test_datetime_parsing(self):
        # Create a mock collection.
        collection = models.Collection(
            id=1,
            name="test",
            slug="test",
            source_created_at="2019-10-26 15:43:11",
            source_updated_at="2019-10-26 15:43:11",
            first_published_at="2019-10-26 15:43:11",
        )

        # Check that datetimes were properly generated.
        assert isinstance(collection.source_updated_at, datetime)
        assert isinstance(collection.source_created_at, datetime)
        assert isinstance(collection.first_published_at, datetime)

        # Check that datetimes are accurate.
        expected_date = datetime(2019, 10, 26, 15, 43, 11)
        for field in [
            collection.source_created_at,
            collection.source_updated_at,
            collection.first_published_at,
        ]:
            assert field == expected_date


class TestDocument:
    @unittest.mock.patch("digitalarchive.models.matching")
    def test_match(self, mock_matching):
        """Check appropriate model and kwargs passed to matching."""
        models.Document.match(title="Soviet")
        mock_matching.ResourceMatcher.assert_called_with(
            models.Document, MultiDict(model="Record", q="Soviet")
        )

    @unittest.mock.patch("digitalarchive.models.Document._process_date_searches")
    @unittest.mock.patch("digitalarchive.models.matching")
    def test_match_date_search_handling(self, mock_matching, mock_date_helper):
        # Set up mocks
        mock_date_helper.return_value = {"start_date": "19890414"}

        # Run a search with a date
        test = models.Document.match(start_date="19890414")

        # check that date helper was called.
        mock_date_helper.assert_called_with(
            {"start_date": "19890414", "model": "Record"}
        )

    @unittest.mock.patch("digitalarchive.models.matching.ResourceMatcher")
    def test_match_q_field_construction(self, mock_matching):
        models.Document.match(description="test_description", title="test_title")

        # Check that 'q' field properly constructed.
        mock_matching.assert_called_with(
            models.Document, MultiDict(model="Record", q="test_title test_description")
        )

    @unittest.mock.patch(
        "digitalarchive.models.Document._process_related_model_searches"
    )
    @unittest.mock.patch("digitalarchive.models.matching.ResourceMatcher")
    def test_related_model_searches(self, mock_matching, mock_related_model_helper):
        # Run a match
        mock_collections = unittest.mock.MagicMock()
        mock_related_model_helper.return_value = {"collection": mock_collections}
        models.Document.match(collections=mock_collections)

        # Check related model called with the list
        mock_related_model_helper.assert_called_with(
            {"collections": mock_collections, "model": "Record"}
        )

        # mock_matching.assert_called_with(models.Document, collection[]= mock_collections, model="Record"})
        assert "collection[]" in mock_matching.call_args[0][1].keys()

    def test_invalid_language_search(self):
        with pytest.raises(exceptions.MalformedLanguageSearch):
            models.Document.match(languages=["invalid"])

    @unittest.mock.patch("digitalarchive.models.api")
    def test_process_date_search_only_end_date(self, mock_api):
        test_date = date(1989, 4, 15)
        mock_api.get_date_range.return_value = {"begin": "19890414"}
        test_formatted_query = models.Document._process_date_searches(
            {"end_date": test_date}
        )

        # Check that query is properly formed.
        assert test_formatted_query == {
            "end_date": "19890415",
            "start_date": "19890414",
        }

    def test_valid_eq(self):
        """Compare a search result doc and a hydrated doc."""
        hydrated_doc = models.Document(
            id=1,
            uri="test",
            title="test",
            description="test",
            doc_date="test",
            frontend_doc_date="test",
            slug="test",
            source_created_at="2019-10-26 16:12:00",
            source_updated_at="2019-10-26 16:12:00",
            first_published_at="2019-10-26 16:12:00",
        )
        unhydrated_doc = models.Document(
            id=1,
            uri="test",
            title="test",
            description="test",
            doc_date="test",
            frontend_doc_date="test",
            slug="test",
            source_created_at="2019-10-26 16:12:00",
            source_updated_at="2019-10-26 16:12:00",
            first_published_at="2019-10-26 16:12:00",
            pdf_generated_at="test_pdf_date",
        )

        assert hydrated_doc == unhydrated_doc

    def test_invalid_eq(self):
        doc1 = models.Document(
            id="1",
            uri="test",
            title="test",
            description="test",
            doc_date="test",
            frontend_doc_date="test",
            slug="test",
            source_created_at="2019-10-26 16:12:00",
            source_updated_at="2019-10-26 16:12:00",
            first_published_at="2019-10-26 16:12:00",
        )
        doc2 = models.Document(
            id="2",
            uri="test",
            title="test",
            description="test",
            doc_date="test",
            frontend_doc_date="test",
            slug="test",
            source_created_at="2019-10-26 16:12:00",
            source_updated_at="2019-10-26 16:12:00",
            first_published_at="2019-10-26 16:12:00",
        )
        assert doc1 != doc2

    def test_invalid_eq_class(self):
        collection = models.Subject(id="1", name="test_collection")
        contributor = models.Contributor(id="1", name="test_contributor")
        assert collection != contributor

    def test_hash(self):
        # Create dummy records.
        contributor_1 = models.Contributor(id="1", name="test")
        contributor_2 = models.Contributor(id="2", name="test")
        contributor_3 = models.Contributor(id="3", name="test")
        contributor_1_dupe = models.Contributor(id="1", name="test2")

        # Create two overlapping sets.
        contributor_set_1 = set([contributor_1, contributor_2])
        contributor_set_2 = set([contributor_1_dupe, contributor_3])

        # Merge sets
        merged = contributor_set_1 | contributor_set_2

        # Confirm merged sets has no dupes.
        assert merged == {contributor_1, contributor_2, contributor_3}

    def test_date_parsing(self):
        """Check that Document.date_range_start is properly parsed."""
        """Compare a search result doc and a hydrated doc."""
        doc = models.Document(
            id=1,
            uri="test",
            title="test",
            description="test",
            doc_date="test",
            frontend_doc_date="test",
            slug="test",
            source_created_at="2019-10-26 16:12:00",
            source_updated_at="2019-10-26 16:12:00",
            first_published_at="2019-10-26 16:12:00",
            date_range_start="20191026",
        )

        assert doc.date_range_start == date(2019, 10, 26)

    @unittest.mock.patch("digitalarchive.models.Document._async_pull")
    def test_hydrate(self, mock_pull):
        # Mock out pull response.
        mock_pull.side_effect = asyncio.coroutine(lambda **kwargs: {})

        doc = models.Document(
            id=1,
            uri="test",
            title="test",
            description="test",
            doc_date="test",
            frontend_doc_date="test",
            slug="test",
            source_created_at="2019-10-26 16:12:00",
            source_updated_at="2019-10-26 16:12:00",
            first_published_at="2019-10-26 16:12:00",
            date_range_start="20191026",
        )

        doc.hydrate()

        # Check that record was pulled
        mock_pull.assert_called_once()

    @unittest.mock.patch("digitalarchive.models.Document._async_pull")
    def test_hydrate_recursive(self, mock_pull):
        """Check that recursion logic fires when parameter is enabled."""
        # Mock out pull response.
        mock_pull.side_effect = asyncio.coroutine(lambda **kwargs: {})

        mock_transcript = MagicMock()
        mock_transcript._async_hydrate.side_effect = asyncio.coroutine(
            lambda **kwargs: MagicMock()
        )

        mock_translation = MagicMock()
        mock_translation._async_hydrate.side_effect = asyncio.coroutine(
            lambda **kwargs: MagicMock()
        )

        mock_media_file = MagicMock()
        mock_media_file._async_hydrate.side_effect = asyncio.coroutine(
            lambda **kwargs: MagicMock()
        )

        mock_collection = MagicMock()
        mock_collection._async_hydrate.side_effect = asyncio.coroutine(
            lambda **kwargs: MagicMock()
        )

        doc = models.Document(
            id=1,
            uri="test",
            title="test",
            description="test",
            doc_date="test",
            frontend_doc_date="test",
            slug="test",
            source_created_at="2019-10-26 16:12:00",
            source_updated_at="2019-10-26 16:12:00",
            first_published_at="2019-10-26 16:12:00",
            date_range_start="20191026",
            transcripts=[mock_transcript],
            translations=[mock_translation],
            media_files=[mock_media_file],
            collections=[mock_collection],
        )
        doc.hydrate(recurse=True)

        # check that mock subordinate records were called.
        mock_transcript._async_hydrate.assert_called_once()
        mock_translation._async_hydrate.assert_called_once()
        mock_media_file._async_hydrate.assert_called_once()
        mock_collection._async_hydrate.assert_called_once()

    def test_parse_child_records(self):
        test_subject = {"id": "1", "name": "test_subject"}
        doc = models.Document(
            id=1,
            uri="test",
            title="test",
            description="test",
            doc_date="test",
            frontend_doc_date="test",
            slug="test",
            source_created_at="2019-10-26 16:12:00",
            source_updated_at="2019-10-26 16:12:00",
            first_published_at="2019-10-26 16:12:00",
            date_range_start="20191026",
            subjects=[test_subject],
        )

        # Check that child records expanded
        assert isinstance(doc.subjects[0], models.Subject)
        assert doc.subjects[0].id == "1"
        assert doc.subjects[0].name == "test_subject"

    def test_parse_child_records_empty(self):
        """Test that empty list fields are handled properly. """
        doc = models.Document(
            id=1,
            uri="test",
            title="test",
            description="test",
            doc_date="test",
            frontend_doc_date="test",
            slug="test",
            source_created_at="2019-10-26 16:12:00",
            source_updated_at="2019-10-26 16:12:00",
            first_published_at="2019-10-26 16:12:00",
            date_range_start="20191026",
            subjects=[],
        )

        # Check that our subject field wasn't modified.
        assert isinstance(doc.subjects, list)

        # check that the other child records are s  till unhydrated.
        assert doc.publishers is models.UnhydratedField

    def test_process_related_model_searches_languages(self):
        test_language = models.Language(id="1")
        query = {"languages": [test_language]}

        query = models.Document._process_related_model_searches(query)

        # Check that the ID was pulled out, languages renamed to language.
        assert query["language"] == "1"

    def test_match_invalid_field(self):
        with pytest.raises(exceptions.InvalidSearchFieldError):
            models.Document.match(bad_key="bad_value")

    def test_process_date_search_invalid_date_str(self):
        with pytest.raises(exceptions.MalformedDateSearch):
            models.Document._process_date_searches({"start_date": "YYYYMM"})

    def test_process_date_search_invalid_date_obj(self):
        with pytest.raises(exceptions.MalformedDateSearch):
            models.Document._process_date_searches(
                {"start_date": models.UnhydratedField}
            )

    def test_process_related_model_searches_too_many_params(self):
        with pytest.raises(exceptions.InvalidSearchFieldError):
            models.Document._process_related_model_searches(
                {"languages": [unittest.mock.MagicMock(), unittest.mock.MagicMock()]}
            )

    def test_to_json(self):
        """Test serialization of Document instances."""
        mock_transcript = unittest.mock.MagicMock()
        mock_translation = unittest.mock.MagicMock()
        mock_media_file = unittest.mock.MagicMock()
        mock_collection = models.Collection(
            id=1,
            name="test",
            slug="test",
            source_created_at="2019-10-26 15:43:11",
            source_updated_at="2019-10-26 15:43:11",
            first_published_at="2019-10-26 15:43:11",
        )

        doc = models.Document(
            id=1,
            uri="test",
            title="test",
            description="test",
            doc_date="test",
            frontend_doc_date="test",
            slug="test",
            source_created_at="2019-10-26 16:12:00",
            source_updated_at="2019-10-26 16:12:00",
            first_published_at="2019-10-26 16:12:00",
            date_range_start="20191026",
            transcripts=[mock_transcript],
            translations=[mock_translation],
            media_files=[mock_media_file],
            collections=[mock_collection],
        )

        reloaded_dict = json.loads(doc.to_json())
        # Check that the subfields were properly parsed.
        assert reloaded_dict["collections"][0]["main_src"] == "Unhydrated Field"

class TestAsset:
    def test_init(self):
        """ Test digitalarchive.models_Asset abstract parent can be instantiated."""
        # pylint: disable=protected-access
        # Create an Asset
        test_asset = models.Asset(
            id="testid",
            filename="testfile",
            content_type="test_content_type",
            extension="html",
            asset_id="test_asset_id",
            source_created_at="test_created",
            source_updated_at="test_updated",
        )

        # Make sure url, raw, pdf, html exist but are empty.
        assert test_asset.url is models.UnhydratedField
        assert test_asset.raw is models.UnhydratedField
        assert test_asset.pdf is models.UnhydratedField
        assert test_asset.html is models.UnhydratedField


class TestTranscript:
    @pytest.fixture
    def mock_transcript(self):
        transcript = models.Transcript(
            id="testid",
            filename="testfile",
            content_type="test_content_type",
            extension="html",
            asset_id="test_asset_id",
            source_created_at="test_created",
            source_updated_at="test_updated",
            url="test_url",
        )
        return transcript

    @unittest.mock.patch("digitalarchive.models.api")
    def test_hydrate(self, mock_api, mock_transcript):
        # Prep mocks.
        mock_api.get_asset = MagicMock(
            side_effect=asyncio.coroutine(lambda **args: MagicMock())
        )

        # Run code
        mock_transcript.extension = "html"
        mock_transcript.hydrate()

        # Ensure properly formed URL called
        mock_api.get_asset.assert_called_with(
            url="https://digitalarchive.wilsoncenter.org/test_url", session=None
        )

    @unittest.mock.patch("digitalarchive.models.api")
    def test_hydrate_html(self, mock_api, mock_transcript):
        # Prep mocks.
        mock_response = MagicMock()
        mock_api.get_asset = MagicMock(
            side_effect=asyncio.coroutine(lambda **args: mock_response)
        )

        # Run code
        mock_transcript.extension = "html"
        mock_transcript.hydrate()

        # Ensure raw gets set.
        assert mock_transcript.raw is mock_response

        # Ensure html gets set
        assert mock_transcript.html is mock_response.decode()

    @unittest.mock.patch("digitalarchive.models.api")
    def test_hydrate_pdf(self, mock_api, mock_transcript):
        # Prep mocks.
        mock_response = MagicMock()
        mock_api.get_asset = MagicMock(
            side_effect=asyncio.coroutine(lambda **args: mock_response)
        )

        # Run code
        mock_transcript.extension = "pdf"
        mock_transcript.hydrate()

        # Ensure raw gets set.
        assert mock_transcript.raw is mock_response

        # Ensure html gets set
        assert mock_transcript.pdf is mock_response

    @unittest.mock.patch("digitalarchive.models.api")
    def test_hydrate_bad_extension(self, mock_api, mock_transcript):
        # Prep mocks.
        mock_response = MagicMock()
        mock_api.get_asset = MagicMock(
            side_effect=asyncio.coroutine(lambda **args: mock_response)
        )

        # Run code
        mock_transcript.extension = "invalid"
        mock_transcript.hydrate()

        # Make sure we sucessfully made the call without an error.
        mock_api.get_asset.assert_called()

        # Make sure pdf and html are blank.
        assert mock_transcript.html is models.UnhydratedField
        assert mock_transcript.pdf is models.UnhydratedField


class TestTranslation:
    def test_init(self):
        # Instantiate a Translation
        translation = models.Translation(
            id="testid",
            filename="testfile",
            content_type="test_content_type",
            extension="html",
            asset_id="test_asset_id",
            source_created_at="test_created",
            source_updated_at="test_updated",
            url="test_url",
            language={"id": "rus", "name": "Russian"},
        )
        # Confirm that the language field transformed to Language dataclass.
        assert isinstance(translation.language, models.Language)


class TestMediaFile:
    def test_init(self):
        """Check url field is properly set so that hydrate function of parent class will work."""
        media_file = models.MediaFile(
            id="testid",
            filename="testfile",
            content_type="test_content_type",
            extension="html",
            asset_id="test_asset_id",
            source_created_at="test_created",
            source_updated_at="test_updated",
            path="test_path",
        )

        assert media_file.url == "test_path"


class TestCoverage:
    def test_init_no_parent(self):
        """Check that coverage init convert empty list parents to None"""
        coverage = models.Coverage(id="1", uri="test", name="test", parent=[])
        assert coverage.parent is None

    def test_init_parent_parsing(self):
        test_parent = {"id": "2", "uri": "test_parent_uri", "name": "test_parent_name"}
        coverage = models.Coverage(
            id="1", uri="test", name="testname", parent=test_parent
        )

        # Check that parent was parsed
        assert isinstance(coverage.parent, models.Coverage)
        assert coverage.parent.id == test_parent["id"]
        assert coverage.parent.uri == test_parent["uri"]
        assert coverage.parent.name == test_parent["name"]

    def test_init_children_parsing(self):
        test_child = {"id": "2", "uri": "test_child_uri", "name": "test_child_name"}
        coverage = models.Coverage(
            id="1", uri="test", name="testname", children=[test_child]
        )

        # Check that children were parsed
        assert isinstance(coverage.children[0], models.Coverage)
        assert coverage.children[0].id == test_child["id"]
        assert coverage.children[0].uri == test_child["uri"]
        assert coverage.children[0].name == test_child["name"]


class TestTheme:
    def test_init_collections(self):
        test_collection_1 = models.Collection(
            id="1", name="test_name_1", slug="test_slug_2"
        )
        test_collection_2 = {"id": "2", "name": "test_name_2", "slug": "test_slug_2"}
        test_theme = models.Theme(
            id="test",
            slug="test",
            featured_collections=[test_collection_1, test_collection_2],
        )

        # Check collection 2 was parsed
        for collection in test_theme.featured_collections:
            assert isinstance(collection, models.Collection)

    @unittest.mock.patch("digitalarchive.models.api")
    def test_pull(self, mock_api):
        """Test that theme.pull uses slug instead of id"""
        mock_api.get = MagicMock(
            side_effect=asyncio.coroutine(
                lambda **kwargs: {"id": "test_id", "slug": "test_slug"}
            )
        )
        test_theme = models.Theme(id="test_id", slug="test_slug")
        test_theme.pull()

        # Check that api was called with slug
        mock_api.get.assert_called_with(
            endpoint="theme", resource_id="test_slug", session=None
        )<|MERGE_RESOLUTION|>--- conflicted
+++ resolved
@@ -1,12 +1,9 @@
 """Test all DA models"""
 # pylint: disable = missing-docstring, no-self-use, too-few-public-methods
-<<<<<<< HEAD
 
 # Standard Library
+import json
 import asyncio
-=======
-import json
->>>>>>> fef38f29
 import unittest.mock
 from unittest.mock import MagicMock
 from datetime import date, datetime
