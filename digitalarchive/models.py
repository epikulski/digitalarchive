"""ORM Models for DigitalArchive resource types."""
# pylint: disable=missing-class-docstring

from __future__ import annotations

# Standard Library
import logging
import copy
from datetime import datetime, date
from dataclasses import dataclass
from typing import List, Any, Optional, Union

# Application Modules
import digitalarchive.matching as matching
import digitalarchive.api as api
import digitalarchive.exceptions as exceptions


class UnhydratedField:
    """A field that may be populated after the model is hydrated."""

    pass


@dataclass(eq=False)
class _Resource:
    """
    Abstract parent class for all DigitalArchive objects.

    We add custom hash and eq fields so hydrated and unhydrated records are equal.
    """

    id: str

    def __hash__(self):
        return hash(self.id)

    def __eq__(self, other):
        if not self.__class__ == other.__class__:
            return NotImplemented
        else:
            return self.id == other.id


@dataclass(eq=False)
class _MatchableResource(_Resource):
    """Abstract class for Resources that can be searched against."""

    @classmethod
    def match(cls, **kwargs) -> matching.ResourceMatcher:
        """Find a record based on passed kwargs. Returns all if none passed"""

        # Check that we no invalid search terms were passed.
        for key in kwargs:
            if key not in cls.__dataclass_fields__.keys():
                raise exceptions.InvalidSearchFieldError

        # Prepare the "term" search field.
        # If we've got both a name and a value, join them.
        if kwargs.get("name") and kwargs.get("value"):
            kwargs["term"] = " ".join([kwargs.pop("name"), kwargs.pop("value")])

        # Otherwise, treat the one that exists as the term.
        elif kwargs.get("name"):
            kwargs["term"] = kwargs.pop("name")
        elif kwargs.get("value"):
            kwargs["term"] = kwargs.pop("value")

        return matching.ResourceMatcher(cls, **kwargs)


@dataclass(eq=False)
class _HydrateableResource(_Resource):
    """Abstract class for Resources that can be accessed and hydrated individually."""

    def pull(self):
        """Update a given record using data from the remote DA."""
        data = api.get(endpoint=self.endpoint, resource_id=self.id)
        self.__init__(**data)

    def hydrate(self):
        """
        Fix inconsistencies between views and hydrate.

        Note: Some models expose inconsistent fields between
        search results and when it is accessed directly via the
        collection.json endpoint.

        """
        # Preserve unhydrated fields.
        unhydrated_fields = copy.copy(self.__dict__)

        # Hydrate
        self.pull()
        hydrated_fields = vars(self)

        # Merge fields
        for key, value in unhydrated_fields.items():
            if hydrated_fields.get(key) is UnhydratedField:
                hydrated_fields[key] = value

        # Re-initialize the object.
        self.__init__(**hydrated_fields)


class _TimestampedResource(_Resource):
    # pylint: disable=too-few-public-methods

    def _process_timestamps(self):
        # Turn date fields from strings into datetimes.
        datetime_fields = [
            "source_created_at",
            "source_updated_at",
            "first_published_at",
        ]

        for field in datetime_fields:
            if isinstance(self.__getattribute__(field), str):
                setattr(
                    self, field, datetime.fromisoformat(self.__getattribute__(field))
                )


@dataclass(eq=False)
class Subject(_MatchableResource, _HydrateableResource):
    name: str

    # Optional fields
    uri: Union[str, UnhydratedField] = UnhydratedField
    value: Union[str, UnhydratedField] = UnhydratedField

    # Private fields
    endpoint: str = "subject"


@dataclass(eq=False)
class Language(_Resource):
    name: Union[str, UnhydratedField] = UnhydratedField


@dataclass(eq=False)
class _Asset(_HydrateableResource):
    """
    Abstract class representing fpr Translations, Transcriptions, and MediaFiles.

    Note: We don't define raw, html, or pdf here because they are not present on
    the stub version of Assets.
    """

    # pylint: disable=too-many-instance-attributes

    filename: str
    content_type: str
    extension: str
    asset_id: str
    source_created_at: str
    source_updated_at: str

    def __post_init__(self):
        """
        Instantiate some required fields for child classes.


        Note: This is awkward but necessary because dataclasses don't let
        you have non-default arguments in a child class. However,
        the MediaFile record type has a 'path' field instead of a 'url' field,
        which makes inheritance of a shared hydrate method awkward.
        """
        self.url = UnhydratedField
        self.raw = UnhydratedField
        self.pdf = UnhydratedField
        self.html = UnhydratedField

    def hydrate(self):
        response = api.SESSION.get(
            f"https://digitalarchive.wilsoncenter.org/{self.url}"
        )

        if response.status_code == 200:
            # Preserve the raw content from the DA in any case.
            self.raw = response.content

            # Add add helper attributes for the common filetypes.
            if self.extension == "html":
                self.html = response.text
                self.pdf = None
            elif self.extension == "pdf":
                self.pdf = response.content
                self.html = None
            else:
                logging.warning(
                    "[!] Unknown file format '%s' encountered!", self.extension
                )

        else:
            raise exceptions.APIServerError(
                f"[!] Hydrating asset ID#: %s failed with code: %s",
                self.id,
                response.status_code,
            )


@dataclass(eq=False)
class Transcript(_Asset):
    url: str
    html: Union[str, UnhydratedField] = UnhydratedField
    pdf: Union[str, UnhydratedField] = UnhydratedField
    raw: Union[str, UnhydratedField] = UnhydratedField

    def __post_init__(self):
        """See note on _Asset __post_init__ function."""
        pass  # pylint: disable=unnecessary-pass


@dataclass(eq=False)
class Translation(_Asset):
    url: str
    language: Union[Language, dict]
    html: Union[str, UnhydratedField] = UnhydratedField
    pdf: Union[str, UnhydratedField] = UnhydratedField
    raw: Union[str, UnhydratedField] = UnhydratedField

    def __post_init__(self):
        self.language = Language(**self.language)


@dataclass(eq=False)
class MediaFile(_Asset):
    path: str
    raw: Union[str, UnhydratedField] = UnhydratedField
    html: Union[str, UnhydratedField] = UnhydratedField
    pdf: Union[str, UnhydratedField] = UnhydratedField

    def __post_init__(self):
        self.url: str = self.path


@dataclass(eq=False)
class Contributor(_MatchableResource, _HydrateableResource):
    name: str
    value: Union[UnhydratedField, str] = UnhydratedField
    uri: Union[UnhydratedField, str] = UnhydratedField
    endpoint: str = "contributor"


@dataclass(eq=False)
class Donor(_Resource):
    name: str
    endpoint: str = "donor"


@dataclass(eq=False)
class Coverage(_MatchableResource, _HydrateableResource):
    """
    todo: instances of "any" below should be models.Coverage.
    """

    uri: str
    name: str
    value: Union[str, UnhydratedField] = UnhydratedField
    parent: Union[Any, UnhydratedField, None] = UnhydratedField
    children: Union[Any, UnhydratedField] = UnhydratedField
    endpoint: str = "coverage"

    def __post_init__(self):
        """

        DA returns dicts for parent in some cases, empty lists in others. Standardize on None.

        We also parse the children and parent fields, if they are present.
        """
        if isinstance(self.parent, list):
            self.parent = None

        # Parse the parent, if it is present.
        if not (
            isinstance(self.parent, Coverage)
            or self.parent is None
            or self.parent is UnhydratedField
        ):
            self.parent = Coverage(**self.parent)

        # If children are unhydrated or already parsed, don't attempt to parse
        if not (
            self.children is UnhydratedField or isinstance(self.children[0], Coverage)
        ):
            self.children = [Coverage(**child) for child in self.children]


@dataclass(eq=False)
class Collection(_MatchableResource, _HydrateableResource, _TimestampedResource):
    # pylint: disable=too-many-instance-attributes
    # Required Fields
    name: str
    slug: str

    # Optional Fields
    uri: Union[str, UnhydratedField] = UnhydratedField
    parent: Optional[
        Any
    ] = UnhydratedField  # TODO: This should be Collection, figure out how to do it.

    model: Union[str, UnhydratedField] = UnhydratedField
    value: Union[str, UnhydratedField] = UnhydratedField
    description: Union[str, UnhydratedField] = UnhydratedField
    short_description: Union[str, UnhydratedField] = UnhydratedField
    main_src: Union[str, UnhydratedField] = UnhydratedField
    thumb_src: Union[str, UnhydratedField] = UnhydratedField
    no_of_documents: Union[str, UnhydratedField] = UnhydratedField
    is_inactive: Union[str, UnhydratedField] = UnhydratedField
    source_created_at: Union[str, UnhydratedField, datetime] = UnhydratedField
    source_updated_at: Union[str, UnhydratedField, datetime] = UnhydratedField
    first_published_at: Union[str, UnhydratedField, datetime] = UnhydratedField

    # Internal Fields
    endpoint: str = "collection"

    def __post_init__(self):
        # Turn date fields from strings into datetimes.
        self._process_timestamps()


@dataclass(eq=False)
class Repository(_MatchableResource, _HydrateableResource):
    name: str
    uri: Union[str, UnhydratedField] = UnhydratedField
    value: Union[str, UnhydratedField] = UnhydratedField
    endpoint: str = "repository"


@dataclass(eq=False)
class Publisher(_Resource):
    name: str
    value: str
    endpoint: str = "publisher"


@dataclass(eq=False)
class Type(_Resource):
    """The type of a document (memo, report, etc)."""
    name: str


@dataclass(eq=False)
class Right(_Resource):
    name: str
    rights: str


@dataclass(eq=False)
class Classification(_Resource):
    name: str


@dataclass(eq=False)
class Document(_MatchableResource, _HydrateableResource, _TimestampedResource):
    """
    A DigitalArchive Document. This corresponds to a record page on
    the digitalarchive.wilsoncenter.org.

    .. note::
        Avoid constructing Documents directly--use the `match` function to create
        Documents by keyword search or by ID.

    **Attributes present on all Documents**

    :var str id: The ID# of the record in the DA.
    :var str title: The title of a document.
    :var str description: A one-sentence description of the document's content.
    :var str doc_date: The date of the document's creation in `YYYYMMDD` format.
    :var str frontend_doc_date: How the date appears when presented on the DA website.
    :var str slug: A url-friendly name for the document. Not currently used.

    :var source_created_at: When the document was first added to the DA.
    :vartype source_created_at: :class:`datetime.datetime`

    :var datetime source_updated_at: When the document was last edited.
    :vartype source_updated_at: :class:`datetime.datetime`

    :var datetime first_published_at: When the document was first made publically accessible.
    :vartype first_published_at: :class:`datetime.datetime`

    **Attributes present only on hydrated Documents**

    These records are aliases of :class:`UnhydratedField` until :func:`Document.hydrate` is called.

    :var str source: The archive where the document was retrieved from.
    :var type: The type of the document (meeting minutes, report, etc.)
    :vartype type: :class:`digitalarchive.models.Type`
    :var rights: A list of entities controlling the copyright of the Document.
    :vartype rights: List[:class:`digitalarchive.models.Right`]
    :var str pdf_generated_at: When combined source, translations, and transcriptions PDF.
    :var date_range_start: A rounded-down date used to standardize approximate dates for date-range matching.
    :vartype date_range_start: :class:`datetime.date`
    :var str sort_string_by_coverage: An alphanumeric used by the API to sort search results.
    :var main_src: The original Source that a Document was retrieved from.
    :vartype main_src: :class:`digitalarchive.models.Source`
    :var str model: The model of a record, used to differentiate collections and keywords in searches.

    **Attributes representing lists of related resources.**

    :var donors: A list of donors whose funding make the acquisiton or translation of a document possible.
    :vartype donors: List[:class:`digitalarchive.models.Donor`]

    :var subjects: A list of subjects that the document is tagged with.
    :vartype subjects: List[:class:`digitalarchive.models.Subject`]

    :var transcripts: A list of transcripts of the document's contents.
    :vartype transcripts: List[:class:`digitalarchive.models.Transcript`]

    :var translations: A list of translations of the original document.
    :vartype translations: List[:class:`digitalarchive.models.Translation`]

    :var media_files: A list of attached original scans of the document.
    :vartype media_files: List[:class:`digitalarchive.models.MediaFile`]

    :var languages: A list of langauges contained in the document.
    :vartype languages: List[:class:`digitalarchive.models.Language`]

    :var creators: A list of persons who authored the document.
    :vartype creators: List[:class:`digitalarhive.models.Creator`]

    :var original_coverages: A list of geographic locations referenced in the document.
    :vartype original_coverages: List[:class:`digitalarchive.models.Coverage`]

    :var collections: A list of Collections containing this document.
    :vartype collections: List[:class:`digitalarchive.models.Collection`]

    :var attachments: A list of Documents that were attached to the Document.
    :vartype collections: List[:class:`digitalarchive.models.Document`]

    :var links: A list of topically related documents.
    :vartype links: List[:class:`digitalarchive.models.Document`]

    :var respositories: A list of archives/libraries containing this document.
    :vartype repositories: List[:class:`digitalarchive.models.Repository`]

    :var publishers: A list of Publishers that released the document.
    :vartype publishers: List[:class:`digitalarchive.models.Publisher`]

    :var classifications: A list of security classification markers present on the document.
    :vartype classifications: List[:class:`digitalarchive.models.Publisher`]


    """

    # pylint: disable=too-many-instance-attributes

    # Required Fields
    uri: str
    title: str
    description: str
    doc_date: str
    frontend_doc_date: str
    slug: str
    source_created_at: str
    source_updated_at: str
    first_published_at: str

    # Optional Fields
    source: Union[str, UnhydratedField] = UnhydratedField
    type: Union[Type, UnhydratedField] = UnhydratedField
    rights: Union[Right, UnhydratedField] = UnhydratedField
    pdf_generated_at: Union[str, UnhydratedField] = UnhydratedField
    date_range_start: Union[str, date, UnhydratedField] = UnhydratedField
    sort_string_by_coverage: Union[str, UnhydratedField] = UnhydratedField
    main_src: Optional[
        Any
    ] = UnhydratedField  # TODO: Never seen one of these in the while, so not sure how to handle.
    model: Union[str, UnhydratedField] = UnhydratedField

    # Optional Lists:

    donors: Union[List[Donor], UnhydratedField] = UnhydratedField
    subjects: Union[List[Subject], UnhydratedField] = UnhydratedField
    transcripts: Union[List[Transcript], UnhydratedField] = UnhydratedField
    translations: Union[List[Translation], UnhydratedField] = UnhydratedField
    media_files: Union[List[MediaFile], UnhydratedField] = UnhydratedField
    languages: Union[List[Language], UnhydratedField] = UnhydratedField
    contributors: Union[List[Contributor], UnhydratedField] = UnhydratedField
    creators: Union[List[Contributor], UnhydratedField] = UnhydratedField
    original_coverages: Union[List[Coverage], UnhydratedField] = UnhydratedField
    collections: Union[List[Collection], UnhydratedField] = UnhydratedField
    attachments: Union[
        List[Any], UnhydratedField
    ] = UnhydratedField  # TODO: Should be "document" -- fix.
    links: Union[
        List[Any], UnhydratedField
    ] = UnhydratedField  # TODO: Should be "document" -- fix.
    repositories: Union[List[Repository], UnhydratedField] = UnhydratedField
    publishers: Union[List[Publisher], UnhydratedField] = UnhydratedField
    classifications: Union[List[Classification], UnhydratedField] = UnhydratedField

    # Private properties
    endpoint: str = "record"

    def __post_init__(self):
        """Process lists of subordinate classes."""

        # Parse related records
        self._parse_child_records()

        # Process DA timestamps.
        self._process_timestamps()

        # Process the date_range_start field to facilitate searches.
        if isinstance(self.date_range_start, str):
            self.date_range_start = self._parse_date_range_start(self.date_range_start)

    @classmethod
    def match(cls, **kwargs) -> matching.ResourceMatcher:
        """Custom matcher limits results to correct model.
        Known search options:
            * q: a str search term.

        """
        # Limit search to only Documents (this excludes Collections from search result).
        kwargs["model"] = "Record"

        # Check that search keywords are valid.
        allowed_search_fields = [
            *cls.__dataclass_fields__.keys(),
            "start_date",
            "end_date",
            "themes",
        ]
        for key in kwargs:
            if key not in allowed_search_fields:
                logging.error(
                    f"[!] {key} is not a valid search term for {cls}. Valid terms: {allowed_search_fields}"
                )
                raise exceptions.InvalidSearchFieldError

        # Process date searches if they are present.
        if any(key in kwargs.keys() for key in ["start_date", "end_date"]):
            kwargs = Document._process_date_searches(kwargs)

        # Process any related model searches.
        if any(
            key in kwargs.keys()
            for key in [
                "collections",
                "publishers",
                "repositories",
                "original_coverages",
                "subjects",
                "contributors",
                "donors",
                "languages",
                "translations",
                "themes",
            ]
        ):
            kwargs = Document._process_related_model_searches(kwargs)

        # Prepare the 'q' fulltext search field.
        keywords = []
        for field in ["name", "title", "description", "slug", "q"]:
            if kwargs.get(field) is not None:
                keywords.append(kwargs.pop(field))
        kwargs["q"] = " ".join(keywords)

        # Reformat fields that accept lists. This makes the queries inner joins rather than union all.
        for field in ["donor", "subject", "contributor", "coverage", "collection"]:
            if field in kwargs.keys():
                kwargs[f"{field}[]"] = kwargs.pop(field)

        # Run the match.
        return matching.ResourceMatcher(cls, **kwargs)

    def hydrate(self, recurse: bool = False):
        """
        Hydrates document and subordinate assets.

        :param recurse: If true, also hydrate subordinate records.
        todo: See if i can implement the hydration and merge steps using super from _HydrateableResource
        """
        # Preserve unhydrated fields.
        unhydrated_fields = copy.copy(self.__dict__)

        # Hydrate
        self.pull()
        hydrated_fields = vars(self)

        # Merge fields
        for key, value in unhydrated_fields.items():
            if hydrated_fields.get(key) is UnhydratedField:
                hydrated_fields[key] = value

        # Re-initialize the object.
        self.__init__(**hydrated_fields)

        # Hydrate Assets
        if recurse is True:
            [transcript.hydrate() for transcript in self.transcripts]
            [translation.hydrate() for translation in self.translations]
            [media_file.hydrate() for media_file in self.media_files]
            [collection.hydrate() for collection in self.collections]

    def _parse_child_records(self):
        child_fields = {
            "subjects": Subject,
            "transcripts": Transcript,
            "media_files": MediaFile,
            "languages": Language,
            "creators": Contributor,
            "collections": Collection,
            "attachments": Document,
            "links": Document,
            "publishers": Publisher,
            "translations": Translation,
            "contributors": Contributor,
            "original_coverages": Coverage,
            "repositories": Repository,
            "classifications": Classification,
            "donors": Donor,
        }

        # If we are dealing with an unhydrated record, don't attempt to process child records.
        for field in child_fields:
            if self.__getattribute__(field) is UnhydratedField:
                continue

            # # If record is hydrated, transform child records to appropriate model.
            # Check if list is empty, skip if yes.
            elif len(self.__getattribute__(field)) == 0:
                pass

            # If field is a list of dicts, transform those dicts to models and update self.
            else:
                sample_resource = self.__getattribute__(field)[0]
                if isinstance(sample_resource, dict):
                    parsed_resources = [
                        child_fields[field](**resource)
                        for resource in self.__getattribute__(field)
                    ]
                    setattr(self, field, parsed_resources)

    @staticmethod
    def _parse_date_range_start(doc_date: str) -> date:
        year = int(doc_date[:4])
        month = int(doc_date[4:6])
        day = int(doc_date[-2:])
        return date(year, month, day)

<<<<<<< HEAD
    @classmethod
    def match(cls, **kwargs) -> matching.ResourceMatcher:
        """
        Search for a Document by ID or keywords.

        **Matchable attributes**
        :param str id:
        :param str title:
        :param str description:
=======
    @staticmethod
    def _process_date_searches(query: dict) -> dict:
        """Run formatting and type checks against  date search fields."""
        date_search_terms = ["start_date", "end_date"]

        # Handle open-ended date searches.
        if "start_date" in query.keys() and "end_date" not in query.keys():
            query["end_date"] = date.today()
        elif "end_date" in query.keys() and "start_date" not in query.keys():
            # Pull earliest record date from API.
            da_date_range = api.get_date_range()
            start_date = Document._parse_date_range_start(da_date_range["begin"])
            query["start_date"] = start_date

        # Transform datetime objects into formatted string and return
        for field in date_search_terms:
            search_date = query[field]
            if isinstance(search_date, date):
                query[
                    field
                ] = f"{search_date.year}{search_date.strftime('%m')}{search_date.strftime('%d')}"

            # If passed a string but its wrong length, raise.
            elif isinstance(search_date, str) and len(search_date) != 8:
                logging.error("[!] Invalid date string! Format is: YYYYMMDD")
                raise exceptions.MalformedDateSearch

            # If something else passed as keyword, bail out.
            elif not (isinstance(search_date, str) or isinstance(search_date, date)):
                logging.error("[!] Dates must be type str or datetime.date")
                raise exceptions.MalformedDateSearch

        # Return the reformatted query
        return query

    @staticmethod
    def _process_related_model_searches(query: dict) -> dict:
>>>>>>> 2b27b00f
        """
        Process and format searches by related models.

        We have to re-name the fields from plural to singular to match the DA format.
        :return:
        """
        multi_terms = {
            "collections": "collection",
            "publishers": "publisher",
            "repositories": "repository",
            "original_coverages": "coverage",
            "subjects": "subject",
            "contributors": "contributor",
            "donors": "donor",
            "languages": "language",
            "translations": "translation",
            "themes": "theme",
        }

<<<<<<< HEAD
        :param str recurse: If true, also hydrate subordinate and related records.
        todo: See if i can implement the hydration and merge steps using super from _HydrateableResource
        """
        # Preserve unhydrated fields.
        unhydrated_fields = copy.copy(self.__dict__)
=======
        # Rename each term to singular
        for key, value in multi_terms.items():
            if key in query.keys():
                query[value] = query.pop(key)
>>>>>>> 2b27b00f

        # Build list of terms we need to parse
        terms_to_parse = []
        for term in multi_terms.values():
            if term in query.keys():
                terms_to_parse.append(term)

        # transform each term list into a list of IDs
        for term in terms_to_parse:
            query[term] = [str(item.id) for item in query[term]]

        # Special handling for langauges, translations, themes.
        # Unlike they above, they only accept singular values
        for term in ["language", "translation", "theme"]:
            if term in query.keys():
                if len(query[term]) > 1:
                    logging.error(f"[!] Cannot filter for more than one {term}")
                    raise exceptions.InvalidSearchFieldError
                # Pull out the singleton.
                query[term] = query[term][0]

        # Return the reformatted query.
        return query


@dataclass(eq=False)
class Theme(_HydrateableResource):
    """These never appear on any record model, but can be passed as a search param to Document."""

    # Required fields
    slug: str

    # Optional Fields
    title: Union[str, UnhydratedField] = UnhydratedField
    value: Union[str, UnhydratedField] = UnhydratedField
    description: Union[str, UnhydratedField] = UnhydratedField
    main_src: Union[str, UnhydratedField] = UnhydratedField
    uri: Union[str, UnhydratedField] = UnhydratedField
    featured_resources: Union[List[dict], UnhydratedField] = UnhydratedField
    has_map: Union[str, UnhydratedField] = UnhydratedField
    has_timeline: Union[str, UnhydratedField] = UnhydratedField
    featured_collections: Union[List[Collection], UnhydratedField] = UnhydratedField
    dates_with_events: Union[list, UnhydratedField] = UnhydratedField

    # Private fields.
    endpoint: str = "theme"

    def __post_init__(self):
        """Parse out any child collections that were passed"""
        if self.featured_collections is not UnhydratedField:
            parsed_collections = []
            for collection in self.featured_collections:
                if isinstance(collection, Collection):
                    parsed_collections.append(collection)
                else:
                    parsed_collections.append(Collection(**collection))

            self.featured_collections = parsed_collections

    def pull(self):
        """
        Update a given record using data from the remote DA.

        Note: Differes from parent as themes use the slug as an ID
        """
        data = api.get(endpoint=self.endpoint, resource_id=self.slug)
        self.__init__(**data)<|MERGE_RESOLUTION|>--- conflicted
+++ resolved
@@ -643,17 +643,6 @@
         day = int(doc_date[-2:])
         return date(year, month, day)
 
-<<<<<<< HEAD
-    @classmethod
-    def match(cls, **kwargs) -> matching.ResourceMatcher:
-        """
-        Search for a Document by ID or keywords.
-
-        **Matchable attributes**
-        :param str id:
-        :param str title:
-        :param str description:
-=======
     @staticmethod
     def _process_date_searches(query: dict) -> dict:
         """Run formatting and type checks against  date search fields."""
@@ -691,7 +680,6 @@
 
     @staticmethod
     def _process_related_model_searches(query: dict) -> dict:
->>>>>>> 2b27b00f
         """
         Process and format searches by related models.
 
@@ -711,18 +699,10 @@
             "themes": "theme",
         }
 
-<<<<<<< HEAD
-        :param str recurse: If true, also hydrate subordinate and related records.
-        todo: See if i can implement the hydration and merge steps using super from _HydrateableResource
-        """
-        # Preserve unhydrated fields.
-        unhydrated_fields = copy.copy(self.__dict__)
-=======
         # Rename each term to singular
         for key, value in multi_terms.items():
             if key in query.keys():
                 query[value] = query.pop(key)
->>>>>>> 2b27b00f
 
         # Build list of terms we need to parse
         terms_to_parse = []
